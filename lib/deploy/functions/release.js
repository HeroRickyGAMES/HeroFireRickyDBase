"use strict";

var clc = require("cli-color");
var _ = require("lodash");

var FirebaseError = require("../../error");
var gcp = require("../../gcp");
var logger = require("../../logger");
var track = require("../../track");
var utils = require("../../utils");
var helper = require("../../functionsDeployHelper");
var prompt = require("../../prompt");

var CLI_DEPLOYMENT_TOOL = "cli-firebase";
var CLI_DEPLOYMENT_LABELS = {
  "deployment-tool": CLI_DEPLOYMENT_TOOL,
};
var timings = {};
var deployments = [];
var failedDeployments = 0;

function _startTimer(name, type) {
  timings[name] = { type: type, t0: process.hrtime() };
}

function _endTimer(name) {
  if (!timings[name]) {
    logger.debug("[functions] no timer initialized for", name);
    return;
  }

  // hrtime returns a duration as an array of [seconds, nanos]
  var duration = process.hrtime(timings[name].t0);
  track(
    "Functions Deploy (Duration)",
    timings[name].type,
    duration[0] * 1000 + Math.round(duration[1] * 1e-6)
  );
}

function _fetchTriggerUrls(projectId, ops, sourceUrl) {
  if (!_.find(ops, ["trigger.httpsTrigger", {}])) {
    // No HTTPS functions being deployed
    return Promise.resolve();
  }
  return gcp.cloudfunctions.listAll(projectId).then(function(functions) {
    var httpFunctions = _.chain(functions)
      .filter({ sourceUploadUrl: sourceUrl })
      .filter("httpsTrigger")
      .value();
    _.forEach(httpFunctions, function(httpFunc) {
      _.chain(ops)
        .find({ func: httpFunc.name })
        .assign({ triggerUrl: httpFunc.httpsTrigger.url })
        .value();
    });
    return Promise.resolve();
  });
}

var printSuccess = function(op) {
  _endTimer(op.func);
  utils.logSuccess(
    chalk.bold.green("functions[" + helper.getFunctionLabel(op.func) + "]: ") +
      "Successful " +
      op.type +
      " operation. "
  );
  if (op.triggerUrl && op.type !== "delete") {
    logger.info(
      chalk.bold("Function URL"),
      "(" + helper.getFunctionName(op.func) + "):",
      op.triggerUrl
    );
  }
};
var printFail = function(op) {
  _endTimer(op.func);
  failedDeployments += 1;
  utils.logWarning(
    chalk.bold.yellow("functions[" + helper.getFunctionLabel(op.func) + "]: ") + "Deployment error."
  );
  if (op.error.code === 8) {
    logger.debug(op.error.message);
    logger.info(
      "You have exceeded your deployment quota, please deploy your functions in batches by using the --only flag, " +
        "and wait a few minutes before deploying again. Go to " +
        chalk.underline("https://firebase.google.com/docs/cli/#deploy_specific_functions") +
        " to learn more."
    );
  } else {
    logger.info(op.error.message);
  }
};

var printTooManyOps = function() {
  utils.logWarning(
    chalk.bold.yellow("functions:") + " too many functions are being deployed, cannot poll status."
  );
  logger.info(
    "In a few minutes, you can check status at " +
      utils.consoleUrl(options.project, "/functions/logs")
  );
  logger.info(
    "You can use the --only flag to deploy only a portion of your functions in the future."
  );
  deployments = []; // prevents analytics tracking of deployments
};

module.exports = function(context, options, payload) {
  if (!options.config.has("functions")) {
    return Promise.resolve();
  }

  var projectId = context.projectId;
  var sourceUrl = context.uploadUrl;
  // Used in CLI releases v3.4.0 to v3.17.6
  var legacySourceUrlTwo =
    "gs://" + "staging." + context.firebaseConfig.storageBucket + "/firebase-functions-source";
  // Used in CLI releases v3.3.0 and prior
  var legacySourceUrlOne = "gs://" + projectId + "-gcf/" + projectId;
  var functionsInfo = helper.getFunctionsInfo(payload.functions.triggers, projectId);
  var uploadedNames = _.map(functionsInfo, "name");
<<<<<<< HEAD
  var timings = {};
  var failedDeployments = 0;
  var deployments = [];

  function _startTimer(name, type) {
    timings[name] = { type: type, t0: process.hrtime() };
  }

  function _endTimer(name) {
    if (!timings[name]) {
      logger.debug("[functions] no timer initialized for", name);
      return;
    }

    // hrtime returns a duration as an array of [seconds, nanos]
    var duration = process.hrtime(timings[name].t0);
    track(
      "Functions Deploy (Duration)",
      timings[name].type,
      duration[0] * 1000 + Math.round(duration[1] * 1e-6)
    );
  }

  function _fetchTriggerUrls(ops) {
    if (!_.find(ops, ["trigger.httpsTrigger", {}])) {
      // No HTTPS functions being deployed
      return Promise.resolve();
    }
    return gcp.cloudfunctions.list(projectId, GCP_REGION).then(function(functions) {
      var httpFunctions = _.chain(functions)
        .filter({ sourceUploadUrl: sourceUrl })
        .filter("httpsTrigger")
        .value();
      _.forEach(httpFunctions, function(httpFunc) {
        _.chain(ops)
          .find({ func: httpFunc.name })
          .assign({ triggerUrl: httpFunc.httpsTrigger.url })
          .value();
      });
      return Promise.resolve();
    });
  }

  function _functionMatchesGroup(functionName, groupChunks) {
    return _.isEqual(groupChunks, functionName.split("-").slice(0, groupChunks.length));
  }

  function _getFilterGroups() {
    if (!options.only) {
      return [];
    }

    var opts;
    return _.chain(options.only.split(","))
      .filter(function(filter) {
        opts = filter.split(":");
        return opts[0] === "functions" && opts[1];
      })
      .map(function(filter) {
        return filter.split(":")[1].split(".");
      })
      .value();
  }

  function _getReleaseNames(uploadNames, existingNames, functionFilterGroups) {
    if (functionFilterGroups.length === 0) {
      return uploadNames;
    }

    var allFunctions = _.union(uploadNames, existingNames);
    return _.filter(allFunctions, function(functionName) {
      return _.some(
        _.map(functionFilterGroups, function(groupChunks) {
          return _functionMatchesGroup(functionName, groupChunks);
        })
      );
    });
  }

  function _logFilters(existingNames, releaseNames, functionFilterGroups) {
    if (functionFilterGroups.length === 0) {
      return;
    }

    logger.debug("> [functions] filtering triggers to: " + JSON.stringify(releaseNames, null, 2));
    track("Functions Deploy with Filter", "", releaseNames.length);

    if (existingNames.length > 0) {
      utils.logBullet(
        clc.bold.cyan("functions: ") + "current functions in project: " + existingNames.join(", ")
      );
    }
    if (releaseNames.length > 0) {
      utils.logBullet(
        clc.bold.cyan("functions: ") + "uploading functions in project: " + releaseNames.join(", ")
      );
    }

    var allFunctions = _.union(releaseNames, existingNames);
    var unmatchedFilters = _.chain(functionFilterGroups)
      .filter(function(filterGroup) {
        return !_.some(
          _.map(allFunctions, function(functionName) {
            return _functionMatchesGroup(functionName, filterGroup);
          })
        );
      })
      .map(function(group) {
        return group.join("-");
      })
      .value();
    if (unmatchedFilters.length > 0) {
      utils.logWarning(
        clc.bold.yellow("functions: ") +
          "the following filters were specified but do not match any functions in the project: " +
          unmatchedFilters.join(", ")
      );
    }
  }

  function _pollAndManageOperations(operations) {
    var interval;
    // Poll less frequently when there are many operations to avoid hitting read quota.
    // See "Read requests" quota at https://cloud.google.com/console/apis/api/cloudfunctions/quotas
    if (_.size(operations) > 90) {
      utils.logWarning(
        clc.bold.yellow("functions:") +
          " too many functions are being deployed, cannot poll status."
      );
      logger.info(
        "In a few minutes, you can check status at " +
          utils.consoleUrl(options.project, "/functions/logs")
      );
      logger.info(
        "You can use the --only flag to deploy only a portion of your functions in the future."
      );
      deployments = []; // prevents analytics tracking of deployments
      return Promise.resolve();
    } else if (_.size(operations) > 40) {
      interval = 10 * 1000;
    } else if (_.size(operations) > 15) {
      interval = 5 * 1000;
    } else {
      interval = 2 * 1000;
    }
    var pollFunction = gcp.cloudfunctions.check;
    var printSuccess = function(op) {
      _endTimer(op.functionName);
      utils.logSuccess(
        clc.bold.green("functions[" + op.functionName + "]: ") +
          "Successful " +
          op.type +
          " operation. "
      );
      if (op.triggerUrl && op.type !== "delete") {
        logger.info(clc.bold("Function URL"), "(" + op.functionName + "):", op.triggerUrl);
      }
    };
    var printFail = function(op) {
      _endTimer(op.functionName);
      failedDeployments += 1;
      utils.logWarning(
        clc.bold.yellow("functions[" + op.functionName + "]: ") + "Deployment error."
      );
      if (op.error.code === 8) {
        logger.debug(op.error.message);
        logger.info(
          "You have exceeded your deployment quota, please deploy your functions in batches by using the --only flag, " +
            "and wait a few minutes before deploying again. Go to https://firebase.google.com/docs/cli/#partial_deploys to learn more."
        );
      } else {
        logger.info(op.error.message);
      }
    };
    var retryCondition = function(result) {
      // The error codes from a Google.LongRunning operation follow google.rpc.Code format.

      var retryableCodes = [
        1, // cancelled by client
        4, // deadline exceeded
        10, // aborted (typically due to concurrency issue)
        14, // unavailable
      ];

      if (_.includes(retryableCodes, result.error.code)) {
        return true;
      }
      return false;
    };
    return pollOperation.pollAndRetry(
      operations,
      pollFunction,
      interval,
      printSuccess,
      printFail,
      retryCondition
    );
  }

  function _getFunctionTrigger(functionInfo) {
    if (functionInfo.httpsTrigger) {
      return _.pick(functionInfo, "httpsTrigger");
    } else if (functionInfo.eventTrigger) {
      var trigger = functionInfo.eventTrigger;
      return { eventTrigger: trigger };
    }
    logger.debug("Unknown trigger type found in:", functionInfo);
    return new FirebaseError("Could not parse function trigger, unknown trigger type.");
  }
=======
>>>>>>> ddebbab8

  delete payload.functions;
  return gcp.cloudfunctions
    .listAll(projectId)
    .then(function(existingFunctions) {
      var pluckName = function(functionObject) {
        return _.get(functionObject, "name"); // e.g.'projects/proj1/locations/us-central1/functions/func'
      };

      var existingNames = _.map(existingFunctions, pluckName);
      var functionFilterGroups = helper.getFilterGroups(options);
      var releaseNames = helper.getReleaseNames(uploadedNames, existingNames, functionFilterGroups);
      // If not using function filters, then `deleteReleaseNames` should be equivalent to existingNames so that intersection is a noop
      var deleteReleaseNames = functionFilterGroups.length > 0 ? releaseNames : existingNames;

      helper.logFilters(existingNames, releaseNames, functionFilterGroups);

      // Create functions
      _.chain(uploadedNames)
        .difference(existingNames)
        .intersection(releaseNames)
        .forEach(function(name) {
          var functionInfo = _.find(functionsInfo, { name: name });
          var functionTrigger = helper.getFunctionTrigger(functionInfo);
          var functionName = helper.getFunctionName(name);
          var region = helper.getRegion(name);
          var runtime = context.runtimeChoice || helper.getDefaultRuntime(options);
          utils.logBullet(
<<<<<<< HEAD
            clc.bold.cyan("functions: ") + "creating function " + clc.bold(functionName) + "..."
=======
            chalk.bold.cyan("functions: ") +
              "creating " +
              helper.getRuntimeName(runtime) +
              " function " +
              chalk.bold(helper.getFunctionLabel(name)) +
              "..."
>>>>>>> ddebbab8
          );
          logger.debug("Trigger is: ", JSON.stringify(functionTrigger));
          var eventType = functionTrigger.eventTrigger
            ? functionTrigger.eventTrigger.eventType
            : "https";
          _startTimer(name, "create");

          deployments.push({
            name: name,
            retryFunction: function() {
              return gcp.cloudfunctions.create({
                projectId: projectId,
                region: region,
                eventType: eventType,
                functionName: functionName,
                entryPoint: functionInfo.entryPoint,
                trigger: functionTrigger,
                labels: _.assign({}, CLI_DEPLOYMENT_LABELS, functionsInfo.labels),
                sourceUploadUrl: sourceUrl,
                runtime: runtime,
                availableMemoryMb: functionInfo.availableMemoryMb,
                timeout: functionInfo.timeout,
              });
            },
            trigger: functionTrigger,
          });
        })
        .value();

      // Update functions
      _.chain(uploadedNames)
        .intersection(existingNames)
        .intersection(releaseNames)
<<<<<<< HEAD
        .forEach(function(functionName) {
          var functionInfo = _.find(functionsInfo, { name: functionName });
          var functionTrigger = _getFunctionTrigger(functionInfo);
          utils.logBullet(
            clc.bold.cyan("functions: ") + "updating function " + clc.bold(functionName) + "..."
          );
          logger.debug("Trigger is: ", JSON.stringify(functionTrigger));
=======
        .forEach(function(name) {
          var functionInfo = _.find(functionsInfo, { name: name });
          var functionTrigger = helper.getFunctionTrigger(functionInfo);
          var functionName = helper.getFunctionName(name);
          var region = helper.getRegion(name);

>>>>>>> ddebbab8
          var eventType = functionTrigger.eventTrigger
            ? functionTrigger.eventTrigger.eventType
            : "https";
          var existingFunction = _.find(existingFunctions, {
            name: name,
          });
          var existingEventType = _.get(existingFunction, "eventTrigger.eventType");
          var migratingTrigger = false;
          if (
            eventType.match(/google.storage.object./) &&
            existingEventType === "providers/cloud.storage/eventTypes/object.change"
          ) {
            migratingTrigger = true;
          } else if (
            eventType === "google.pubsub.topic.publish" &&
            existingEventType === "providers/cloud.pubsub/eventTypes/topic.publish"
          ) {
            migratingTrigger = true;
          }
          if (migratingTrigger) {
            throw new FirebaseError(
              "Function " +
<<<<<<< HEAD
                clc.bold(functionName) +
                " was deployed using a legacy " +
                "trigger type and cannot be updated with the new SDK. To proceed with this deployment, you must first delete the " +
                "function by visiting the Cloud Console at: https://console.cloud.google.com/functions/list?project=" +
                projectId +
                "\n\nTo avoid service interruption, you may wish to create an identical function with a different name before " +
                "deleting this function.\n"
=======
                chalk.bold(functionName) +
                " was deployed using a legacy trigger type and cannot be updated without deleting " +
                "the previous function. Follow the instructions on " +
                chalk.underline(
                  "https://firebase.google.com/docs/functions/manage-functions#modify-trigger"
                ) +
                " for how to change the trigger without losing events.\n"
>>>>>>> ddebbab8
            );
          } else {
            var options = {
              projectId: projectId,
              region: region,
              functionName: functionName,
              trigger: functionTrigger,
              sourceUploadUrl: sourceUrl,
              labels: _.assign({}, CLI_DEPLOYMENT_LABELS, functionsInfo.labels),
              availableMemoryMb: functionInfo.availableMemoryMb,
              timeout: functionInfo.timeout,
            };
            if (context.runtimeChoice) {
              options.runtime = context.runtimeChoice;
            }
            var runtime = options.runtime || _.get(existingFunction, "runtime", "nodejs6"); // legacy functions are Node 6
            utils.logBullet(
              chalk.bold.cyan("functions: ") +
                "updating " +
                helper.getRuntimeName(runtime) +
                " function " +
                chalk.bold(helper.getFunctionLabel(name)) +
                "..."
            );
            logger.debug("Trigger is: ", JSON.stringify(functionTrigger));
            _startTimer(name, "update");

            deployments.push({
              name: name,
              retryFunction: function() {
                return gcp.cloudfunctions.update(options);
              },
              trigger: functionTrigger,
            });
          }
        })
        .value();

      // Delete functions
      var functionsToDelete = _.chain(existingFunctions)
        .filter(function(functionInfo) {
          if (typeof functionInfo.labels === "undefined") {
            return (
              functionInfo.sourceArchiveUrl === legacySourceUrlOne ||
              functionInfo.sourceArchiveUrl === legacySourceUrlTwo
            );
          }
          return functionInfo.labels["deployment-tool"] === CLI_DEPLOYMENT_TOOL;
        }) // only delete functions uploaded via firebase-tools
        .map(pluckName)
        .difference(uploadedNames)
        .intersection(deleteReleaseNames)
<<<<<<< HEAD
        .map(function(functionName) {
          utils.logBullet(
            clc.bold.cyan("functions: ") + "deleting function " + clc.bold(functionName) + "..."
          );
          _startTimer(functionName, "delete");
          deployments.push({
            functionName: functionName,
            retryFunction: function() {
              return gcp.cloudfunctions.delete({
                projectId: projectId,
                region: GCP_REGION,
                functionName: functionName,
              });
            },
          });
        })
=======
>>>>>>> ddebbab8
        .value();

      if (functionsToDelete.length === 0) {
        return Promise.resolve();
      }
      var deleteList = _.map(functionsToDelete, function(func) {
        return "\t" + helper.getFunctionLabel(func);
      }).join("\n");

      if (options.nonInteractive) {
        var deleteCommands = _.map(functionsToDelete, function(func) {
          return (
            "\tfirebase functions:delete " +
            helper.getFunctionName(func) +
            " --region " +
            helper.getRegion(func)
          );
        }).join("\n");

        throw new FirebaseError(
          "The following functions are found in your project but do not exist in your local source code:\n" +
            deleteList +
            "\n\nAborting because deletion cannot proceed in non-interactive mode. To fix, manually delete the functions by running:\n" +
            chalk.bold(deleteCommands)
        );
      }

      logger.info(
        "\nThe following functions are found in your project but do not exist in your local source code:\n" +
          deleteList +
          "\n\nIf you are renaming a function or changing its region, it is recommended that you create the new " +
          "function first before deleting the old one to prevent event loss. For more info, visit " +
          chalk.underline(
            "https://firebase.google.com/docs/functions/manage-functions#modify" + "\n"
          )
      );

      return prompt
        .once({
          type: "confirm",
          name: "confirm",
          default: false,
          message:
            "Would you like to proceed with deletion? Selecting no will continue the rest of the deployments.",
        })
        .then(function(proceed) {
          if (!proceed) {
            if (deployments.length !== 0) {
              utils.logBullet(
                chalk.bold.cyan("functions: ") + "continuing with other deployments."
              );
            }
            return;
          }
          functionsToDelete.forEach(function(name) {
            var functionName = helper.getFunctionName(name);
            var region = helper.getRegion(name);

            utils.logBullet(
              chalk.bold.cyan("functions: ") +
                "deleting function " +
                chalk.bold(helper.getFunctionLabel(name)) +
                "..."
            );
            _startTimer(name, "delete");
            deployments.push({
              name: name,
              retryFunction: function() {
                return gcp.cloudfunctions.delete({
                  projectId: projectId,
                  region: region,
                  functionName: functionName,
                });
              },
            });
          });
        });
    })
    .then(function() {
      return utils.promiseAllSettled(
        _.map(deployments, function(op) {
          return op.retryFunction().then(function(res) {
            return _.merge(op, res);
          });
        })
      );
    })
    .then(function(allOps) {
      var failedCalls = _.chain(allOps)
        .filter({ state: "rejected" })
        .map("reason")
        .value();
      var successfulCalls = _.chain(allOps)
        .filter({ state: "fulfilled" })
        .map("value")
        .value();
      failedDeployments += failedCalls.length;

      return _fetchTriggerUrls(projectId, successfulCalls, sourceUrl)
        .then(function() {
<<<<<<< HEAD
          return _pollAndManageOperations(successfulCalls).catch(function() {
            utils.logWarning(
              clc.bold.yellow("functions:") + " failed to get status of all the deployments"
            );
            logger.info(
              "You can check on their status at " +
                utils.consoleUrl(options.project, "/functions/logs")
            );
            return Promise.reject(
              new FirebaseError("Failed to get status of functions deployments.")
            );
          });
=======
          return helper.pollDeploys(successfulCalls, printSuccess, printFail, printTooManyOps);
>>>>>>> ddebbab8
        })
        .then(function() {
          if (deployments.length > 0) {
            track("Functions Deploy (Result)", "failure", failedDeployments);
            track("Functions Deploy (Result)", "success", deployments.length - failedDeployments);
          }

          if (failedDeployments > 0) {
            logger.info(
              "\n\nFunctions deploy had errors. To continue deploying other features (such as database), run:"
            );
            logger.info("    " + clc.bold("firebase deploy --except functions"));
            return Promise.reject(new FirebaseError("Functions did not deploy properly."));
          }
        });
    });
};<|MERGE_RESOLUTION|>--- conflicted
+++ resolved
@@ -61,14 +61,14 @@
 var printSuccess = function(op) {
   _endTimer(op.func);
   utils.logSuccess(
-    chalk.bold.green("functions[" + helper.getFunctionLabel(op.func) + "]: ") +
+    clc.bold.green("functions[" + helper.getFunctionLabel(op.func) + "]: ") +
       "Successful " +
       op.type +
       " operation. "
   );
   if (op.triggerUrl && op.type !== "delete") {
     logger.info(
-      chalk.bold("Function URL"),
+      clc.bold("Function URL"),
       "(" + helper.getFunctionName(op.func) + "):",
       op.triggerUrl
     );
@@ -78,14 +78,14 @@
   _endTimer(op.func);
   failedDeployments += 1;
   utils.logWarning(
-    chalk.bold.yellow("functions[" + helper.getFunctionLabel(op.func) + "]: ") + "Deployment error."
+    clc.bold.yellow("functions[" + helper.getFunctionLabel(op.func) + "]: ") + "Deployment error."
   );
   if (op.error.code === 8) {
     logger.debug(op.error.message);
     logger.info(
       "You have exceeded your deployment quota, please deploy your functions in batches by using the --only flag, " +
         "and wait a few minutes before deploying again. Go to " +
-        chalk.underline("https://firebase.google.com/docs/cli/#deploy_specific_functions") +
+        clc.underline("https://firebase.google.com/docs/cli/#deploy_specific_functions") +
         " to learn more."
     );
   } else {
@@ -95,7 +95,7 @@
 
 var printTooManyOps = function() {
   utils.logWarning(
-    chalk.bold.yellow("functions:") + " too many functions are being deployed, cannot poll status."
+    clc.bold.yellow("functions:") + " too many functions are being deployed, cannot poll status."
   );
   logger.info(
     "In a few minutes, you can check status at " +
@@ -121,218 +121,6 @@
   var legacySourceUrlOne = "gs://" + projectId + "-gcf/" + projectId;
   var functionsInfo = helper.getFunctionsInfo(payload.functions.triggers, projectId);
   var uploadedNames = _.map(functionsInfo, "name");
-<<<<<<< HEAD
-  var timings = {};
-  var failedDeployments = 0;
-  var deployments = [];
-
-  function _startTimer(name, type) {
-    timings[name] = { type: type, t0: process.hrtime() };
-  }
-
-  function _endTimer(name) {
-    if (!timings[name]) {
-      logger.debug("[functions] no timer initialized for", name);
-      return;
-    }
-
-    // hrtime returns a duration as an array of [seconds, nanos]
-    var duration = process.hrtime(timings[name].t0);
-    track(
-      "Functions Deploy (Duration)",
-      timings[name].type,
-      duration[0] * 1000 + Math.round(duration[1] * 1e-6)
-    );
-  }
-
-  function _fetchTriggerUrls(ops) {
-    if (!_.find(ops, ["trigger.httpsTrigger", {}])) {
-      // No HTTPS functions being deployed
-      return Promise.resolve();
-    }
-    return gcp.cloudfunctions.list(projectId, GCP_REGION).then(function(functions) {
-      var httpFunctions = _.chain(functions)
-        .filter({ sourceUploadUrl: sourceUrl })
-        .filter("httpsTrigger")
-        .value();
-      _.forEach(httpFunctions, function(httpFunc) {
-        _.chain(ops)
-          .find({ func: httpFunc.name })
-          .assign({ triggerUrl: httpFunc.httpsTrigger.url })
-          .value();
-      });
-      return Promise.resolve();
-    });
-  }
-
-  function _functionMatchesGroup(functionName, groupChunks) {
-    return _.isEqual(groupChunks, functionName.split("-").slice(0, groupChunks.length));
-  }
-
-  function _getFilterGroups() {
-    if (!options.only) {
-      return [];
-    }
-
-    var opts;
-    return _.chain(options.only.split(","))
-      .filter(function(filter) {
-        opts = filter.split(":");
-        return opts[0] === "functions" && opts[1];
-      })
-      .map(function(filter) {
-        return filter.split(":")[1].split(".");
-      })
-      .value();
-  }
-
-  function _getReleaseNames(uploadNames, existingNames, functionFilterGroups) {
-    if (functionFilterGroups.length === 0) {
-      return uploadNames;
-    }
-
-    var allFunctions = _.union(uploadNames, existingNames);
-    return _.filter(allFunctions, function(functionName) {
-      return _.some(
-        _.map(functionFilterGroups, function(groupChunks) {
-          return _functionMatchesGroup(functionName, groupChunks);
-        })
-      );
-    });
-  }
-
-  function _logFilters(existingNames, releaseNames, functionFilterGroups) {
-    if (functionFilterGroups.length === 0) {
-      return;
-    }
-
-    logger.debug("> [functions] filtering triggers to: " + JSON.stringify(releaseNames, null, 2));
-    track("Functions Deploy with Filter", "", releaseNames.length);
-
-    if (existingNames.length > 0) {
-      utils.logBullet(
-        clc.bold.cyan("functions: ") + "current functions in project: " + existingNames.join(", ")
-      );
-    }
-    if (releaseNames.length > 0) {
-      utils.logBullet(
-        clc.bold.cyan("functions: ") + "uploading functions in project: " + releaseNames.join(", ")
-      );
-    }
-
-    var allFunctions = _.union(releaseNames, existingNames);
-    var unmatchedFilters = _.chain(functionFilterGroups)
-      .filter(function(filterGroup) {
-        return !_.some(
-          _.map(allFunctions, function(functionName) {
-            return _functionMatchesGroup(functionName, filterGroup);
-          })
-        );
-      })
-      .map(function(group) {
-        return group.join("-");
-      })
-      .value();
-    if (unmatchedFilters.length > 0) {
-      utils.logWarning(
-        clc.bold.yellow("functions: ") +
-          "the following filters were specified but do not match any functions in the project: " +
-          unmatchedFilters.join(", ")
-      );
-    }
-  }
-
-  function _pollAndManageOperations(operations) {
-    var interval;
-    // Poll less frequently when there are many operations to avoid hitting read quota.
-    // See "Read requests" quota at https://cloud.google.com/console/apis/api/cloudfunctions/quotas
-    if (_.size(operations) > 90) {
-      utils.logWarning(
-        clc.bold.yellow("functions:") +
-          " too many functions are being deployed, cannot poll status."
-      );
-      logger.info(
-        "In a few minutes, you can check status at " +
-          utils.consoleUrl(options.project, "/functions/logs")
-      );
-      logger.info(
-        "You can use the --only flag to deploy only a portion of your functions in the future."
-      );
-      deployments = []; // prevents analytics tracking of deployments
-      return Promise.resolve();
-    } else if (_.size(operations) > 40) {
-      interval = 10 * 1000;
-    } else if (_.size(operations) > 15) {
-      interval = 5 * 1000;
-    } else {
-      interval = 2 * 1000;
-    }
-    var pollFunction = gcp.cloudfunctions.check;
-    var printSuccess = function(op) {
-      _endTimer(op.functionName);
-      utils.logSuccess(
-        clc.bold.green("functions[" + op.functionName + "]: ") +
-          "Successful " +
-          op.type +
-          " operation. "
-      );
-      if (op.triggerUrl && op.type !== "delete") {
-        logger.info(clc.bold("Function URL"), "(" + op.functionName + "):", op.triggerUrl);
-      }
-    };
-    var printFail = function(op) {
-      _endTimer(op.functionName);
-      failedDeployments += 1;
-      utils.logWarning(
-        clc.bold.yellow("functions[" + op.functionName + "]: ") + "Deployment error."
-      );
-      if (op.error.code === 8) {
-        logger.debug(op.error.message);
-        logger.info(
-          "You have exceeded your deployment quota, please deploy your functions in batches by using the --only flag, " +
-            "and wait a few minutes before deploying again. Go to https://firebase.google.com/docs/cli/#partial_deploys to learn more."
-        );
-      } else {
-        logger.info(op.error.message);
-      }
-    };
-    var retryCondition = function(result) {
-      // The error codes from a Google.LongRunning operation follow google.rpc.Code format.
-
-      var retryableCodes = [
-        1, // cancelled by client
-        4, // deadline exceeded
-        10, // aborted (typically due to concurrency issue)
-        14, // unavailable
-      ];
-
-      if (_.includes(retryableCodes, result.error.code)) {
-        return true;
-      }
-      return false;
-    };
-    return pollOperation.pollAndRetry(
-      operations,
-      pollFunction,
-      interval,
-      printSuccess,
-      printFail,
-      retryCondition
-    );
-  }
-
-  function _getFunctionTrigger(functionInfo) {
-    if (functionInfo.httpsTrigger) {
-      return _.pick(functionInfo, "httpsTrigger");
-    } else if (functionInfo.eventTrigger) {
-      var trigger = functionInfo.eventTrigger;
-      return { eventTrigger: trigger };
-    }
-    logger.debug("Unknown trigger type found in:", functionInfo);
-    return new FirebaseError("Could not parse function trigger, unknown trigger type.");
-  }
-=======
->>>>>>> ddebbab8
 
   delete payload.functions;
   return gcp.cloudfunctions
@@ -361,16 +149,12 @@
           var region = helper.getRegion(name);
           var runtime = context.runtimeChoice || helper.getDefaultRuntime(options);
           utils.logBullet(
-<<<<<<< HEAD
-            clc.bold.cyan("functions: ") + "creating function " + clc.bold(functionName) + "..."
-=======
-            chalk.bold.cyan("functions: ") +
+            clc.bold.cyan("functions: ") +
               "creating " +
               helper.getRuntimeName(runtime) +
               " function " +
-              chalk.bold(helper.getFunctionLabel(name)) +
+              clc.bold(helper.getFunctionLabel(name)) +
               "..."
->>>>>>> ddebbab8
           );
           logger.debug("Trigger is: ", JSON.stringify(functionTrigger));
           var eventType = functionTrigger.eventTrigger
@@ -404,22 +188,12 @@
       _.chain(uploadedNames)
         .intersection(existingNames)
         .intersection(releaseNames)
-<<<<<<< HEAD
-        .forEach(function(functionName) {
-          var functionInfo = _.find(functionsInfo, { name: functionName });
-          var functionTrigger = _getFunctionTrigger(functionInfo);
-          utils.logBullet(
-            clc.bold.cyan("functions: ") + "updating function " + clc.bold(functionName) + "..."
-          );
-          logger.debug("Trigger is: ", JSON.stringify(functionTrigger));
-=======
         .forEach(function(name) {
           var functionInfo = _.find(functionsInfo, { name: name });
           var functionTrigger = helper.getFunctionTrigger(functionInfo);
           var functionName = helper.getFunctionName(name);
           var region = helper.getRegion(name);
 
->>>>>>> ddebbab8
           var eventType = functionTrigger.eventTrigger
             ? functionTrigger.eventTrigger.eventType
             : "https";
@@ -442,23 +216,13 @@
           if (migratingTrigger) {
             throw new FirebaseError(
               "Function " +
-<<<<<<< HEAD
                 clc.bold(functionName) +
-                " was deployed using a legacy " +
-                "trigger type and cannot be updated with the new SDK. To proceed with this deployment, you must first delete the " +
-                "function by visiting the Cloud Console at: https://console.cloud.google.com/functions/list?project=" +
-                projectId +
-                "\n\nTo avoid service interruption, you may wish to create an identical function with a different name before " +
-                "deleting this function.\n"
-=======
-                chalk.bold(functionName) +
                 " was deployed using a legacy trigger type and cannot be updated without deleting " +
                 "the previous function. Follow the instructions on " +
-                chalk.underline(
+                clc.underline(
                   "https://firebase.google.com/docs/functions/manage-functions#modify-trigger"
                 ) +
                 " for how to change the trigger without losing events.\n"
->>>>>>> ddebbab8
             );
           } else {
             var options = {
@@ -476,11 +240,11 @@
             }
             var runtime = options.runtime || _.get(existingFunction, "runtime", "nodejs6"); // legacy functions are Node 6
             utils.logBullet(
-              chalk.bold.cyan("functions: ") +
+              clc.bold.cyan("functions: ") +
                 "updating " +
                 helper.getRuntimeName(runtime) +
                 " function " +
-                chalk.bold(helper.getFunctionLabel(name)) +
+                clc.bold(helper.getFunctionLabel(name)) +
                 "..."
             );
             logger.debug("Trigger is: ", JSON.stringify(functionTrigger));
@@ -511,25 +275,6 @@
         .map(pluckName)
         .difference(uploadedNames)
         .intersection(deleteReleaseNames)
-<<<<<<< HEAD
-        .map(function(functionName) {
-          utils.logBullet(
-            clc.bold.cyan("functions: ") + "deleting function " + clc.bold(functionName) + "..."
-          );
-          _startTimer(functionName, "delete");
-          deployments.push({
-            functionName: functionName,
-            retryFunction: function() {
-              return gcp.cloudfunctions.delete({
-                projectId: projectId,
-                region: GCP_REGION,
-                functionName: functionName,
-              });
-            },
-          });
-        })
-=======
->>>>>>> ddebbab8
         .value();
 
       if (functionsToDelete.length === 0) {
@@ -553,7 +298,7 @@
           "The following functions are found in your project but do not exist in your local source code:\n" +
             deleteList +
             "\n\nAborting because deletion cannot proceed in non-interactive mode. To fix, manually delete the functions by running:\n" +
-            chalk.bold(deleteCommands)
+            clc.bold(deleteCommands)
         );
       }
 
@@ -562,9 +307,7 @@
           deleteList +
           "\n\nIf you are renaming a function or changing its region, it is recommended that you create the new " +
           "function first before deleting the old one to prevent event loss. For more info, visit " +
-          chalk.underline(
-            "https://firebase.google.com/docs/functions/manage-functions#modify" + "\n"
-          )
+          clc.underline("https://firebase.google.com/docs/functions/manage-functions#modify" + "\n")
       );
 
       return prompt
@@ -578,9 +321,7 @@
         .then(function(proceed) {
           if (!proceed) {
             if (deployments.length !== 0) {
-              utils.logBullet(
-                chalk.bold.cyan("functions: ") + "continuing with other deployments."
-              );
+              utils.logBullet(clc.bold.cyan("functions: ") + "continuing with other deployments.");
             }
             return;
           }
@@ -589,9 +330,9 @@
             var region = helper.getRegion(name);
 
             utils.logBullet(
-              chalk.bold.cyan("functions: ") +
+              clc.bold.cyan("functions: ") +
                 "deleting function " +
-                chalk.bold(helper.getFunctionLabel(name)) +
+                clc.bold(helper.getFunctionLabel(name)) +
                 "..."
             );
             _startTimer(name, "delete");
@@ -630,22 +371,7 @@
 
       return _fetchTriggerUrls(projectId, successfulCalls, sourceUrl)
         .then(function() {
-<<<<<<< HEAD
-          return _pollAndManageOperations(successfulCalls).catch(function() {
-            utils.logWarning(
-              clc.bold.yellow("functions:") + " failed to get status of all the deployments"
-            );
-            logger.info(
-              "You can check on their status at " +
-                utils.consoleUrl(options.project, "/functions/logs")
-            );
-            return Promise.reject(
-              new FirebaseError("Failed to get status of functions deployments.")
-            );
-          });
-=======
           return helper.pollDeploys(successfulCalls, printSuccess, printFail, printTooManyOps);
->>>>>>> ddebbab8
         })
         .then(function() {
           if (deployments.length > 0) {
